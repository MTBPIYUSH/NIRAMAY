import React, { useState } from 'react';
import { 
  Camera, 
  MapPin, 
  Award, 
  ShoppingBag, 
  TrendingUp, 
  Plus, 
  Clock, 
  CheckCircle, 
  AlertCircle,
  User,
  ChevronDown,
  Trophy,
  Calendar,
  Target,
  Zap
} from 'lucide-react';
import { CameraCapture } from './CameraCapture';
import { mockComplaints, mockEcoProducts } from '../data/mockData';
import { Profile } from '../lib/supabase';
import { Complaint } from '../types';

interface CitizenDashboardProps {
  user: Profile;
  onLogout: () => void;
}

export const CitizenDashboard: React.FC<CitizenDashboardProps> = ({ user, onLogout }) => {
  // Default to 'report' tab for citizens as per requirements
  const [activeTab, setActiveTab] = useState<'dashboard' | 'report' | 'complaints' | 'store'>('report');
  const [showCamera, setShowCamera] = useState(false);
  const [showUserDropdown, setShowUserDropdown] = useState(false);
  const [complaints, setComplaints] = useState<Complaint[]>(mockComplaints);
  const [newComplaint, setNewComplaint] = useState<Partial<Complaint>>({
    title: '',
    description: '',
    priority: 'medium',
    imageUrl: ''
  });
  const [images, setImages] = useState<string[]>([]);

  const userComplaints = complaints.filter(c => c.userId === user.id);

  const getStatusColor = (status: string) => {
    switch (status) {
      case 'submitted': return 'bg-yellow-100 text-yellow-800 border-yellow-200';
      case 'assigned': return 'bg-blue-100 text-blue-800 border-blue-200';
      case 'in-progress': return 'bg-orange-100 text-orange-800 border-orange-200';
      case 'completed': return 'bg-green-100 text-green-800 border-green-200';
      default: return 'bg-gray-100 text-gray-800 border-gray-200';
    }
  };

  const getStatusIcon = (status: string) => {
    switch (status) {
      case 'submitted': return <Clock size={14} />;
      case 'assigned': return <User size={14} />;
      case 'in-progress': return <Zap size={14} />;
      case 'completed': return <CheckCircle size={14} />;
      default: return <AlertCircle size={14} />;
    }
  };

  const getPriorityColor = (priority: string) => {
    switch (priority) {
      case 'low': return 'bg-green-100 text-green-800 border-green-200';
      case 'medium': return 'bg-yellow-100 text-yellow-800 border-yellow-200';
      case 'high': return 'bg-orange-100 text-orange-800 border-orange-200';
      case 'critical': return 'bg-red-100 text-red-800 border-red-200';
      default: return 'bg-gray-100 text-gray-800 border-gray-200';
    }
  };

  const handleImageCapture = (imageDataUrl: string) => {
    if (images.length < 4) {
      setImages(prev => [...prev, imageDataUrl]);
    }
  };

  const removeImage = (index: number) => {
    setImages(prev => prev.filter((_, i) => i !== index));
  };

  const handleSubmitComplaint = () => {
    if (!newComplaint.title || images.length === 0) {
      alert('Please fill the title and capture at least one image');
      return;
    }

    const newComplaintData: Complaint = {
      id: Date.now().toString(),
      userId: user.id,
      userName: user.name,
      title: newComplaint.title || '',
      description: newComplaint.description || '',
      imageUrl: images[0],
      location: {
        lat: 28.4595 + Math.random() * 0.01,
        lng: 77.0266 + Math.random() * 0.01,
        address: 'Auto-detected location, Gurgaon'
      },
      status: 'submitted',
      priority: (newComplaint.priority as 'low' | 'medium' | 'high' | 'critical') || 'medium',
      submittedAt: new Date()
    };

    setComplaints((prev: Complaint[]) => [newComplaintData, ...prev]);
    setNewComplaint(() => ({ title: '', description: '', priority: 'medium', imageUrl: '' }));
    setImages([]);
    setActiveTab('complaints');
    alert('Report submitted successfully! Our team will review it shortly.');
  };

  if (showCamera) {
    return (
      <CameraCapture
        onCapture={handleImageCapture}
        onClose={() => setShowCamera(false)}
      />
    );
  }

  return (
    <div className="min-h-screen bg-gradient-to-br from-green-50 via-orange-50 to-blue-50">
      {/* Enhanced Header */}
      <div className="bg-white shadow-lg border-b border-gray-100">
        <div className="max-w-7xl mx-auto px-4 sm:px-6 lg:px-8">
          <div className="flex justify-between items-center py-4">
            {/* Logo Section */}
            <div className="flex items-center">
              <div className="w-10 h-10 bg-gradient-to-br from-green-500 to-emerald-600 rounded-xl flex items-center justify-center mr-3 shadow-lg">
                <span className="text-white font-bold text-lg">N</span>
              </div>
              <div>
                <h1 className="text-xl font-bold text-gray-800">Niramay</h1>
                <p className="text-xs text-gray-500">Clean India Initiative</p>
              </div>
            </div>

            {/* User Section */}
            <div className="flex items-center space-x-4">
              {/* Eco Points Display */}
              <div className="hidden sm:flex items-center bg-gradient-to-r from-green-500 to-emerald-600 text-white px-4 py-2 rounded-full shadow-lg">
                <Award size={18} className="mr-2" />
                <span className="font-bold">{user.points || 0}</span>
                <span className="text-xs ml-1 opacity-90">points</span>
              </div>

              {/* User Dropdown */}
              <div className="relative">
                <button
                  onClick={() => setShowUserDropdown(!showUserDropdown)}
                  className="flex items-center space-x-2 bg-gray-100 hover:bg-gray-200 px-3 py-2 rounded-xl transition-colors"
                >
                  <div className="w-8 h-8 bg-gradient-to-br from-orange-400 to-red-500 rounded-lg flex items-center justify-center">
                    <User size={16} className="text-white" />
                  </div>
                  <span className="hidden sm:block font-medium text-gray-700">{user.name?.split(' ')[0] || 'User'}</span>
                  <ChevronDown size={16} className="text-gray-500" />
                </button>

                {showUserDropdown && (
                  <div className="absolute right-0 mt-2 w-48 bg-white rounded-xl shadow-xl border border-gray-100 z-50">
                    <div className="p-3 border-b border-gray-100">
                      <p className="font-semibold text-gray-800">{user.name}</p>
                      <p className="text-sm text-gray-500">{user.email || 'No email'}</p>
                    </div>
                    <div className="p-2">
                      <button className="w-full text-left px-3 py-2 text-gray-700 hover:bg-gray-50 rounded-lg transition-colors">
                        Profile Settings
                      </button>
                      <button
                        onClick={onLogout}
                        className="w-full text-left px-3 py-2 text-red-600 hover:bg-red-50 rounded-lg transition-colors"
                      >
                        Logout
                      </button>
                    </div>
                  </div>
                )}
              </div>
            </div>
          </div>
        </div>
      </div>

      <div className="max-w-7xl mx-auto px-4 sm:px-6 lg:px-8 py-6">
        {/* Navigation Tabs */}
        <div className="flex space-x-1 bg-white p-1 rounded-2xl mb-8 shadow-lg border border-gray-100">
          {[
            { id: 'report', label: 'Report Issue', icon: Camera },
            { id: 'dashboard', label: 'Dashboard', icon: TrendingUp },
            { id: 'complaints', label: 'My Reports', icon: Clock },
            { id: 'store', label: 'Eco Store', icon: ShoppingBag }
          ].map(tab => {
            const Icon = tab.icon;
            return (
              <button
                key={tab.id}
                onClick={() => setActiveTab(tab.id as 'dashboard' | 'report' | 'complaints' | 'store')}
                className={`flex items-center px-4 py-3 rounded-xl font-semibold transition-all ${
                  activeTab === tab.id
                    ? 'bg-gradient-to-r from-green-500 to-emerald-600 text-white shadow-lg transform scale-105'
                    : 'text-gray-600 hover:text-gray-800 hover:bg-gray-50'
                }`}
              >
                <Icon size={18} className="mr-2" />
                <span className="hidden sm:inline">{tab.label}</span>
              </button>
            );
          })}
        </div>

        {/* Report Issue Tab - Default Landing */}
        {activeTab === 'report' && (
          <div className="max-w-2xl mx-auto">
            <div className="bg-white rounded-3xl p-8 shadow-2xl border border-gray-100">
              <div className="text-center mb-8">
                <div className="w-20 h-20 bg-gradient-to-br from-green-500 to-emerald-600 rounded-3xl flex items-center justify-center mx-auto mb-4 shadow-xl">
                  <Camera size={40} className="text-white" />
                </div>
                <h2 className="text-3xl font-bold text-gray-800 mb-2">Report Garbage Issue</h2>
                <p className="text-gray-600">Help keep our community clean by reporting waste issues</p>
              </div>
              
              <div className="space-y-6">
                <div>
                  <label className="block text-sm font-semibold text-gray-700 mb-3">Issue Title *</label>
                  <input
                    type="text"
                    value={newComplaint.title}
                    onChange={(e) => setNewComplaint(prev => ({ ...prev, title: e.target.value }))}
                    placeholder="Brief description of the issue"
                    className="w-full px-4 py-4 border-2 border-gray-200 rounded-2xl focus:ring-4 focus:ring-green-100 focus:border-green-500 transition-all text-lg"
                  />
                </div>

                <div>
                  <label className="block text-sm font-semibold text-gray-700 mb-3">Description (Optional)</label>
                  <textarea
                    value={newComplaint.description}
                    onChange={(e) => setNewComplaint(prev => ({ ...prev, description: e.target.value }))}
                    placeholder="Detailed description of the garbage issue"
                    rows={4}
                    className="w-full px-4 py-4 border-2 border-gray-200 rounded-2xl focus:ring-4 focus:ring-green-100 focus:border-green-500 transition-all resize-none"
                  />
                </div>

                <div>
                  <label className="block text-sm font-semibold text-gray-700 mb-3">Priority Level</label>
                  <select
                    value={newComplaint.priority}
                    onChange={(e) => setNewComplaint(prev => ({ ...prev, priority: e.target.value as 'low' | 'medium' | 'high' | 'critical' }))}
                    className="w-full px-4 py-4 border-2 border-gray-200 rounded-2xl focus:ring-4 focus:ring-green-100 focus:border-green-500 transition-all text-lg"
                  >
                    <option value="low">Low Priority</option>
                    <option value="medium">Medium Priority</option>
                    <option value="high">High Priority</option>
                    <option value="critical">Critical Priority</option>
                  </select>
                </div>

                <div>
                  <label className="block text-sm font-semibold text-gray-700 mb-3">Photo Evidence *</label>
                  <div className="flex gap-4 mb-4">
                    {images.map((img, idx) => (
                      <div key={idx} className="relative">
                        <img src={img} alt={`Captured ${idx + 1}`} className="w-24 h-24 object-cover rounded-lg" />
                        <button
                          onClick={() => removeImage(idx)}
                          className="absolute top-1 right-1 bg-red-500 text-white rounded-full p-1"
                          title="Remove"
                        >✕</button>
                      </div>
                    ))}
                    {images.length < 4 && (
                      <button
<<<<<<< HEAD
                        onClick={() => setShowCamera(true)}
                        className="w-24 h-24 flex items-center justify-center border-2 border-dashed border-gray-300 rounded-lg text-3xl text-gray-400 hover:border-green-500"
                        title="Add Image"
                      >+</button>
                    )}
                  </div>
=======
                        onClick={() => setNewComplaint(prev => ({ ...prev, imageUrl: '' }))}
                        className="absolute top-4 right-4 bg-red-500 text-white p-2 rounded-full hover:bg-red-600 shadow-lg transition-colors"
                      >
                        <Plus size={20} className="rotate-45" />
                      </button>
                    </div>
                  ) : (
                    <button
                      onClick={() => setShowCamera(true)}
                      className="w-full h-64 border-3 border-dashed border-gray-300 rounded-2xl flex flex-col items-center justify-center hover:border-green-500 hover:bg-green-50 transition-all group"
                    >
                      <Camera size={64} className="text-gray-400 group-hover:text-green-500 mb-4 transition-colors" />
                      <span className="text-gray-600 group-hover:text-green-600 font-semibold text-lg"> Capture Photo</span>
                      <span className="text-sm text-gray-500 mt-2">Required for verification</span>
                    </button>
                  )}
>>>>>>> 68e7637b
                </div>

                <div className="flex items-center justify-center text-sm text-gray-600 bg-blue-50 p-4 rounded-2xl border border-blue-200">
                  <MapPin size={20} className="mr-2 text-blue-600" />
<<<<<<< HEAD
                  <span className="font-medium">Location will be captured automatically</span>
=======
                  <span className="font-medium"> Location will be captured automatically</span>
>>>>>>> 68e7637b
                </div>

                <button
                  onClick={handleSubmitComplaint}
                  disabled={images.length === 0}
                  className={`w-full bg-gradient-to-r from-green-500 to-emerald-600 text-white py-4 px-8 rounded-2xl font-bold text-lg hover:from-green-600 hover:to-emerald-700 transition-all transform hover:scale-105 shadow-xl hover:shadow-2xl ${images.length === 0 ? 'opacity-50 cursor-not-allowed' : ''}`}
                >
                  Submit Report 
                </button>
              </div>
            </div>
          </div>
        )}

        {/* Dashboard Overview */}
        {activeTab === 'dashboard' && (
          <div className="space-y-8">
            {/* Welcome Message */}
            <div className="bg-gradient-to-r from-green-500 to-emerald-600 rounded-3xl p-8 text-white shadow-2xl">
              <div className="flex flex-col md:flex-row items-center justify-between">
                <div className="mb-6 md:mb-0">
                  <h2 className="text-3xl font-bold mb-2">
                    Hello, {user.name?.split(' ')[0] || 'User'}!
                  </h2>
                  <p className="text-green-100 text-lg">
                    Let's clean our streets together and make India beautiful!
                  </p>
                  <div className="flex items-center mt-4 space-x-6">
                    <div className="flex items-center">
                      <Trophy size={20} className="mr-2" />
                      <span className="font-semibold">Rank #4</span>
                    </div>
                    <div className="flex items-center">
                      <Target size={20} className="mr-2" />
                      <span className="font-semibold">{userComplaints.length} Reports</span>
                    </div>
                  </div>
                </div>
                
                {/* Quick Report Button */}
                <button
                  onClick={() => setActiveTab('report')}
                  className="bg-white text-green-600 px-8 py-4 rounded-2xl font-bold text-lg shadow-xl hover:shadow-2xl transform hover:scale-105 transition-all duration-300 flex items-center"
                >
                  <Camera size={24} className="mr-3" />
<<<<<<< HEAD
                  Report Garbage Now
=======
                   Report Garbage Now
>>>>>>> 68e7637b
                </button>
              </div>
            </div>

            {/* Stats Cards */}
            <div className="grid grid-cols-2 lg:grid-cols-4 gap-6">
              <div className="bg-white rounded-2xl p-6 shadow-lg border border-gray-100 hover:shadow-xl transition-shadow">
                <div className="flex items-center justify-between">
                  <div>
                    <p className="text-sm font-medium text-gray-600">Total Reports</p>
                    <p className="text-3xl font-bold text-gray-900">{userComplaints.length}</p>
                  </div>
                  <div className="w-14 h-14 bg-blue-100 rounded-2xl flex items-center justify-center">
                    <Clock className="text-blue-600" size={28} />
                  </div>
                </div>
              </div>
              
              <div className="bg-white rounded-2xl p-6 shadow-lg border border-gray-100 hover:shadow-xl transition-shadow">
                <div className="flex items-center justify-between">
                  <div>
                    <p className="text-sm font-medium text-gray-600">Completed</p>
                    <p className="text-3xl font-bold text-gray-900">
                      {userComplaints.filter(c => c.status === 'completed').length}
                    </p>
                  </div>
                  <div className="w-14 h-14 bg-green-100 rounded-2xl flex items-center justify-center">
                    <CheckCircle className="text-green-600" size={28} />
                  </div>
                </div>
              </div>
              
              <div className="bg-white rounded-2xl p-6 shadow-lg border border-gray-100 hover:shadow-xl transition-shadow">
                <div className="flex items-center justify-between">
                  <div>
                    <p className="text-sm font-medium text-gray-600">Eco Points</p>
                    <p className="text-3xl font-bold text-gray-900">{user.points || 0}</p>
                  </div>
                  <div className="w-14 h-14 bg-yellow-100 rounded-2xl flex items-center justify-center">
                    <Award className="text-yellow-600" size={28} />
                  </div>
                </div>
              </div>
              
              <div className="bg-white rounded-2xl p-6 shadow-lg border border-gray-100 hover:shadow-xl transition-shadow">
                <div className="flex items-center justify-between">
                  <div>
                    <p className="text-sm font-medium text-gray-600">City Rank</p>
                    <p className="text-3xl font-bold text-gray-900">#4</p>
                  </div>
                  <div className="w-14 h-14 bg-purple-100 rounded-2xl flex items-center justify-center">
                    <Trophy className="text-purple-600" size={28} />
                  </div>
                </div>
              </div>
            </div>

            {/* Recent Activity */}
            <div className="bg-white rounded-3xl p-8 shadow-lg border border-gray-100">
              <h3 className="text-2xl font-bold text-gray-800 mb-6 flex items-center">
                <Clock className="text-blue-600 mr-3" size={28} />
<<<<<<< HEAD
                Recent Activity
=======
                 Recent Activity
>>>>>>> 68e7637b
              </h3>
              
              {userComplaints.length === 0 ? (
                <div className="text-center py-12">
                  <Camera size={48} className="text-gray-400 mx-auto mb-4" />
                  <h4 className="text-lg font-semibold text-gray-600 mb-2">No reports yet</h4>
                  <p className="text-gray-500 mb-6">Start by reporting your first garbage issue!</p>
                  <button
                    onClick={() => setActiveTab('report')}
                    className="bg-gradient-to-r from-green-500 to-emerald-600 text-white px-6 py-3 rounded-xl font-semibold hover:shadow-lg transition-all"
                  >
                    Report Now
                  </button>
                </div>
              ) : (
                <div className="space-y-4">
                  {userComplaints.slice(0, 3).map(complaint => (
                    <div key={complaint.id} className="flex items-center space-x-4 p-6 bg-gradient-to-r from-gray-50 to-white rounded-2xl border border-gray-100 hover:shadow-lg transition-shadow">
                      <img
                        src={complaint.imageUrl}
                        alt="Report"
                        className="w-20 h-20 rounded-xl object-cover shadow-md"
                      />
                      <div className="flex-1">
                        <h4 className="font-bold text-gray-800 mb-1">{complaint.title}</h4>
                        <p className="text-sm text-gray-600 mb-2">{complaint.location.address}</p>
                        <div className="flex items-center space-x-2">
                          <span className={`inline-flex items-center px-3 py-1 rounded-full text-xs font-medium border ${getStatusColor(complaint.status)}`}>
                            {getStatusIcon(complaint.status)}
                            <span className="ml-1 capitalize">{complaint.status}</span>
                          </span>
                          {complaint.pointsAwarded && (
                            <div className="flex items-center text-green-600">
                              <Award size={14} className="mr-1" />
                              <span className="text-xs font-semibold">+{complaint.pointsAwarded} points</span>
                            </div>
                          )}
                        </div>
                      </div>
                      <div className="text-right">
                        <p className="text-xs text-gray-500">
                          {complaint.submittedAt.toLocaleDateString()}
                        </p>
                      </div>
                    </div>
                  ))}
                </div>
              )}
            </div>
          </div>
        )}

        {/* My Reports Tab */}
        {activeTab === 'complaints' && (
          <div className="space-y-6">
            <div className="flex items-center justify-between">
              <h2 className="text-3xl font-bold text-gray-800 flex items-center">
                <Clock className="text-blue-600 mr-3" size={32} />
<<<<<<< HEAD
                My Reports
=======
                 My Reports
>>>>>>> 68e7637b
              </h2>
              <div className="text-sm text-gray-600">
                Total: {userComplaints.length} reports
              </div>
            </div>
            
            {userComplaints.length === 0 ? (
              <div className="bg-white rounded-3xl p-12 shadow-lg border border-gray-100 text-center">
                <Clock size={64} className="text-gray-400 mx-auto mb-6" />
                <h3 className="text-2xl font-bold text-gray-600 mb-4">No reports yet</h3>
                <p className="text-gray-500 mb-8">Start making a difference by reporting your first garbage issue!</p>
                <button
                  onClick={() => setActiveTab('report')}
                  className="bg-gradient-to-r from-green-500 to-emerald-600 text-white px-8 py-4 rounded-2xl font-bold text-lg hover:shadow-xl transition-all transform hover:scale-105"
                >
                  <Camera size={20} className="mr-2 inline" />
                  Report Now
                </button>
              </div>
            ) : (
              <div className="grid gap-6">
                {userComplaints.map(complaint => (
                  <div key={complaint.id} className="bg-white rounded-3xl p-8 shadow-lg border border-gray-100 hover:shadow-xl transition-shadow">
                    <div className="flex flex-col lg:flex-row gap-6">
                      <div className="relative">
                        <img
                          src={complaint.imageUrl}
                          alt="Report"
                          className="w-full lg:w-64 h-48 object-cover rounded-2xl shadow-lg"
                        />
                        {/* Mini Map Placeholder */}
                        <div className="absolute bottom-2 right-2 w-16 h-16 bg-blue-500 rounded-xl flex items-center justify-center shadow-lg">
                          <MapPin size={20} className="text-white" />
                        </div>
                      </div>
                      
                      <div className="flex-1 space-y-4">
                        <div className="flex flex-col sm:flex-row sm:justify-between sm:items-start gap-4">
                          <div>
                            <h3 className="text-2xl font-bold text-gray-800 mb-2">{complaint.title}</h3>
                            <p className="text-gray-600 mb-3">{complaint.description}</p>
                          </div>
                          <div className="flex flex-wrap gap-2">
                            <span className={`inline-flex items-center px-4 py-2 rounded-full text-sm font-semibold border ${getStatusColor(complaint.status)}`}>
                              {getStatusIcon(complaint.status)}
                              <span className="ml-2 capitalize">{complaint.status}</span>
                            </span>
                            <span className={`inline-flex items-center px-4 py-2 rounded-full text-sm font-semibold border ${getPriorityColor(complaint.priority)}`}>
                              <span className="capitalize">{complaint.priority}</span>
                            </span>
                          </div>
                        </div>
                        
                        <div className="flex items-center text-gray-600 bg-gray-50 p-3 rounded-xl">
                          <MapPin size={18} className="mr-2 text-blue-600" />
                          <span className="font-medium">{complaint.location.address}</span>
                        </div>
                        
                        <div className="flex flex-col sm:flex-row sm:justify-between sm:items-center gap-4">
                          <div className="flex items-center text-gray-500">
                            <Calendar size={16} className="mr-2" />
                            <span className="text-sm">
                              Submitted: {complaint.submittedAt.toLocaleDateString('en-IN', { 
                                day: 'numeric', 
                                month: 'short', 
                                year: 'numeric' 
                              })}
                            </span>
                          </div>
                          
                          {complaint.pointsAwarded && (
                            <div className="flex items-center bg-green-50 text-green-700 px-4 py-2 rounded-xl border border-green-200">
                              <Award size={18} className="mr-2" />
                              <span className="font-bold">+{complaint.pointsAwarded} points earned!</span>
                            </div>
                          )}
                        </div>
                        
                        {complaint.assignedWorkerName && (
                          <div className="bg-blue-50 p-4 rounded-xl border border-blue-200">
                            <div className="flex items-center text-blue-700">
                              <User size={16} className="mr-2" />
                              <span className="font-semibold">Assigned to: {complaint.assignedWorkerName}</span>
                            </div>
                          </div>
                        )}
                      </div>
                    </div>
                  </div>
                ))}
              </div>
            )}
          </div>
        )}

        {/* Eco Store Tab */}
        {activeTab === 'store' && (
          <div className="space-y-8">
            <div className="flex flex-col sm:flex-row sm:justify-between sm:items-center gap-4">
              <h2 className="text-3xl font-bold text-gray-800 flex items-center">
                <ShoppingBag className="text-green-600 mr-3" size={32} />
<<<<<<< HEAD
                Eco Store
=======
                 Eco Store
>>>>>>> 68e7637b
              </h2>
              <div className="flex items-center bg-gradient-to-r from-green-500 to-emerald-600 text-white px-6 py-3 rounded-2xl shadow-lg">
                <Award size={24} className="mr-3" />
                <div>
                  <span className="font-bold text-lg">{user.points || 0}</span>
                  <span className="text-green-100 ml-2">Points Available</span>
                </div>
              </div>
            </div>
            
            <div className="grid grid-cols-1 md:grid-cols-2 lg:grid-cols-3 gap-8">
              {mockEcoProducts.map(product => (
                <div key={product.id} className="group bg-white rounded-3xl p-8 shadow-lg border border-gray-100 hover:shadow-2xl transition-all duration-300 hover:-translate-y-2">
                  <img
                    src={product.image}
                    alt={product.name}
                    className="w-full h-48 object-cover rounded-2xl mb-6 group-hover:scale-105 transition-transform duration-300 shadow-lg"
                  />
                  
                  <h3 className="text-xl font-bold text-gray-800 mb-3">{product.name}</h3>
                  <p className="text-gray-600 mb-6 leading-relaxed">{product.description}</p>
                  
                  <div className="flex justify-between items-center mb-6">
                    <div className="flex items-center text-green-600 bg-green-50 px-4 py-2 rounded-xl border border-green-200">
                      <Award size={20} className="mr-2" />
                      <span className="font-bold text-lg">{product.points} Points</span>
                    </div>
                    <span className="text-sm text-gray-500 bg-gray-100 px-3 py-1 rounded-full">
                      {product.stock} in stock
                    </span>
                  </div>
                  
                  <button
                    disabled={(user.points || 0) < product.points || product.stock === 0}
                    className="w-full bg-gradient-to-r from-green-500 to-emerald-600 text-white py-4 px-6 rounded-2xl font-bold text-lg hover:from-green-600 hover:to-emerald-700 transition-all disabled:opacity-50 disabled:cursor-not-allowed disabled:transform-none transform hover:scale-105 shadow-lg hover:shadow-xl"
                  >
                    {(user.points || 0) < product.points ? 'Insufficient Points' : 
                    product.stock === 0 ? 'Out of Stock' : 'Redeem Now'}
                  </button>
                </div>
              ))}
            </div>
          </div>
        )}
      </div>

      {/* Click outside to close dropdown */}
      {showUserDropdown && (
        <div 
          className="fixed inset-0 z-40" 
          onClick={() => setShowUserDropdown(false)}
        />
      )}
    </div>
  );
};<|MERGE_RESOLUTION|>--- conflicted
+++ resolved
@@ -276,40 +276,17 @@
                     ))}
                     {images.length < 4 && (
                       <button
-<<<<<<< HEAD
                         onClick={() => setShowCamera(true)}
                         className="w-24 h-24 flex items-center justify-center border-2 border-dashed border-gray-300 rounded-lg text-3xl text-gray-400 hover:border-green-500"
                         title="Add Image"
                       >+</button>
                     )}
                   </div>
-=======
-                        onClick={() => setNewComplaint(prev => ({ ...prev, imageUrl: '' }))}
-                        className="absolute top-4 right-4 bg-red-500 text-white p-2 rounded-full hover:bg-red-600 shadow-lg transition-colors"
-                      >
-                        <Plus size={20} className="rotate-45" />
-                      </button>
-                    </div>
-                  ) : (
-                    <button
-                      onClick={() => setShowCamera(true)}
-                      className="w-full h-64 border-3 border-dashed border-gray-300 rounded-2xl flex flex-col items-center justify-center hover:border-green-500 hover:bg-green-50 transition-all group"
-                    >
-                      <Camera size={64} className="text-gray-400 group-hover:text-green-500 mb-4 transition-colors" />
-                      <span className="text-gray-600 group-hover:text-green-600 font-semibold text-lg"> Capture Photo</span>
-                      <span className="text-sm text-gray-500 mt-2">Required for verification</span>
-                    </button>
-                  )}
->>>>>>> 68e7637b
                 </div>
 
                 <div className="flex items-center justify-center text-sm text-gray-600 bg-blue-50 p-4 rounded-2xl border border-blue-200">
                   <MapPin size={20} className="mr-2 text-blue-600" />
-<<<<<<< HEAD
                   <span className="font-medium">Location will be captured automatically</span>
-=======
-                  <span className="font-medium"> Location will be captured automatically</span>
->>>>>>> 68e7637b
                 </div>
 
                 <button
@@ -355,11 +332,7 @@
                   className="bg-white text-green-600 px-8 py-4 rounded-2xl font-bold text-lg shadow-xl hover:shadow-2xl transform hover:scale-105 transition-all duration-300 flex items-center"
                 >
                   <Camera size={24} className="mr-3" />
-<<<<<<< HEAD
                   Report Garbage Now
-=======
-                   Report Garbage Now
->>>>>>> 68e7637b
                 </button>
               </div>
             </div>
@@ -421,11 +394,7 @@
             <div className="bg-white rounded-3xl p-8 shadow-lg border border-gray-100">
               <h3 className="text-2xl font-bold text-gray-800 mb-6 flex items-center">
                 <Clock className="text-blue-600 mr-3" size={28} />
-<<<<<<< HEAD
                 Recent Activity
-=======
-                 Recent Activity
->>>>>>> 68e7637b
               </h3>
               
               {userComplaints.length === 0 ? (
@@ -484,11 +453,7 @@
             <div className="flex items-center justify-between">
               <h2 className="text-3xl font-bold text-gray-800 flex items-center">
                 <Clock className="text-blue-600 mr-3" size={32} />
-<<<<<<< HEAD
                 My Reports
-=======
-                 My Reports
->>>>>>> 68e7637b
               </h2>
               <div className="text-sm text-gray-600">
                 Total: {userComplaints.length} reports
@@ -590,11 +555,7 @@
             <div className="flex flex-col sm:flex-row sm:justify-between sm:items-center gap-4">
               <h2 className="text-3xl font-bold text-gray-800 flex items-center">
                 <ShoppingBag className="text-green-600 mr-3" size={32} />
-<<<<<<< HEAD
                 Eco Store
-=======
-                 Eco Store
->>>>>>> 68e7637b
               </h2>
               <div className="flex items-center bg-gradient-to-r from-green-500 to-emerald-600 text-white px-6 py-3 rounded-2xl shadow-lg">
                 <Award size={24} className="mr-3" />
